--- conflicted
+++ resolved
@@ -92,15 +92,10 @@
 	  return;
 	}
 	_theOneAndOnly->_query = req;
-<<<<<<< HEAD
 	res->push_back(_theOneAndOnly);
 }
 
 /**************************************************************************/
 void Calculator::queryFallback(const QString &, QVector<Service::Item *> *) const
 {
-
-=======
-    res->push_back(_theOneAndOnly);
->>>>>>> c93cd7b2
 }